--- conflicted
+++ resolved
@@ -341,7 +341,6 @@
                   const audioType = audioEntry?.mimeType || "audio/webm";
 
                   return (
-<<<<<<< HEAD
                     <tr
                       key={attempt.attempt_id}
                       className="hover:bg-red-50/60 dark:hover:bg-gray-800/60 transition"
@@ -395,60 +394,6 @@
                         </button>
                       </td>
                     </tr>
-=======
-                    <Fragment key={attempt.attempt_id}>
-                      <tr className="hover:bg-red-50/60 dark:hover:bg-gray-800/60 transition">
-                        <td className="px-4 py-3 align-top text-sm text-gray-700 dark:text-gray-200">
-                          {new Date(attempt.created_at).toLocaleString()}
-                        </td>
-                        <td className="px-4 py-3 align-top text-sm text-gray-600 dark:text-gray-400">
-                          {formatAccentLabel(attempt.accent_target)}
-                        </td>
-                        <td className="px-4 py-3 align-top text-sm text-gray-700 dark:text-gray-300">
-                          {typeof attempt.score === "number" ? `${Math.round(attempt.score)} / 100` : "—"}
-                        </td>
-                        <td className="px-4 py-3 align-top text-sm text-gray-600 dark:text-gray-400">
-                          <span className="block max-w-sm whitespace-pre-line">
-                            {attempt.transcript || "Transcript unavailable"}
-                          </span>
-                        </td>
-                        <td className="px-4 py-3 align-top text-sm text-gray-600 dark:text-gray-400 space-y-2">
-                          {attempt.audio_available ? (
-                            <>
-                              <button
-                                className="px-4 py-2 rounded-lg bg-red-600 text-white font-medium hover:bg-red-700 disabled:opacity-60"
-                                onClick={() => handleLoadAudio(attempt.attempt_id)}
-                                disabled={loadingAudioId === attempt.attempt_id}
-                              >
-                                {loadingAudioId === attempt.attempt_id
-                                  ? "Loading..."
-                                  : audioUrl
-                                  ? "Reload recording"
-                                  : "Listen recording"}
-                              </button>
-                              {audioUrl && (
-                                <audio controls className="w-full">
-                                  <source src={audioUrl} type={audioType} />
-                                  Your browser does not support audio playback.
-                                </audio>
-                              )}
-                            </>
-                          ) : (
-                            <span className="text-xs text-gray-500">Audio unavailable</span>
-                          )}
-                        </td>
-                        <td className="px-4 py-3 align-top text-sm text-gray-600 dark:text-gray-400">
-                          <button
-                            onClick={() => handleDeleteAttempt(attempt.attempt_id)}
-                            disabled={deletingId === attempt.attempt_id}
-                            className="px-4 py-2 rounded-lg border border-red-200 text-red-600 font-medium hover:bg-red-50 disabled:opacity-60 disabled:cursor-not-allowed"
-                          >
-                            {deletingId === attempt.attempt_id ? "Removing..." : "Delete"}
-                          </button>
-                        </td>
-                      </tr>
-                    </Fragment>
->>>>>>> 08aed8c7
                   );
                 })}
               </tbody>
