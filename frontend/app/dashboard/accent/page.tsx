"use client";

import { Fragment, useCallback, useEffect, useMemo, useRef, useState } from "react";

import { API_BASE as ENV_API_BASE } from "../../lib/api";
import { AuthExpiredError, fetchAccentRecording } from "../listenRecording";

const API_BASE = ENV_API_BASE || "http://127.0.0.1:8000";

const PAGE_SIZE = 5;

type AccentAttemptSummary = {
  attempt_id: string;
  created_at: string;
  accent_target: string;
  score: number | null;
  transcript: string | null;
  audio_available: boolean;
};

const formatAccentLabel = (value: string) =>
  value.charAt(0).toUpperCase() + value.slice(1);

type AudioLogEntry = {
  id: string;
  timestamp: string;
  message: string;
  tone: "info" | "success" | "error";
};

const AUDIO_TONE_CLASSES: Record<AudioLogEntry["tone"], string> = {
  info: "text-gray-600 dark:text-gray-300",
  success: "text-green-600 dark:text-green-400",
  error: "text-red-600 dark:text-red-400",
};

export default function AccentDashboardPage() {
  const [accentHistory, setAccentHistory] = useState<AccentAttemptSummary[]>([]);
  const [loading, setLoading] = useState(true);
  const [error, setError] = useState<string | null>(null);
  const [loadingAudioId, setLoadingAudioId] = useState<string | null>(null);
  const [audioError, setAudioError] = useState<string | null>(null);
  const [audioSources, setAudioSources] = useState<
    Record<string, { url: string; mimeType: string | null }>
  >({});
  const audioSourcesRef = useRef<Record<string, { url: string; mimeType: string | null }>>({});
  const pendingRevokesRef = useRef<string[]>([]);
<<<<<<< HEAD
=======
  const [audioLogs, setAudioLogs] = useState<Record<string, AudioLogEntry[]>>({});
>>>>>>> b35b30ba
  const [deletingId, setDeletingId] = useState<string | null>(null);
  const [deleteError, setDeleteError] = useState<string | null>(null);
  const [currentPage, setCurrentPage] = useState(1);

  const handleSessionExpired = useCallback(() => {
    localStorage.removeItem("token");
    window.dispatchEvent(new Event("authChange"));
  }, []);

  useEffect(() => {
    return () => {
      if (pendingRevokesRef.current.length) {
        pendingRevokesRef.current.forEach((url) => {
          if (url.startsWith("blob:")) {
            URL.revokeObjectURL(url);
          }
        });
        pendingRevokesRef.current = [];
      }
      Object.values(audioSourcesRef.current).forEach(({ url }) => URL.revokeObjectURL(url));
    };
  }, []);

  useEffect(() => {
    if (!pendingRevokesRef.current.length) {
      return;
    }
    const urls = pendingRevokesRef.current.splice(0);
    urls.forEach((url) => {
      if (url.startsWith("blob:")) {
        URL.revokeObjectURL(url);
      }
    });
  }, [audioSources]);

  const queueForRevoke = useCallback((url: string | null | undefined) => {
    if (url && url.startsWith("blob:")) {
      pendingRevokesRef.current.push(url);
    }
  }, []);

<<<<<<< HEAD
=======
  const logAudioEvent = useCallback(
    (attemptId: string, message: string, tone: AudioLogEntry["tone"] = "info") => {
      const entry: AudioLogEntry = {
        id: `${attemptId}-${Date.now()}-${Math.random().toString(36).slice(2, 6)}`,
        timestamp: new Date().toLocaleString(),
        message,
        tone,
      };

      setAudioLogs((prev) => {
        const nextEntries = [...(prev[attemptId] ?? []), entry];
        // Keep the most recent 8 entries to avoid unbounded growth.
        const trimmed = nextEntries.slice(-8);
        return { ...prev, [attemptId]: trimmed };
      });
    },
    []
  );

  const clearAudioLogs = useCallback((attemptId: string) => {
    setAudioLogs((prev) => {
      if (!(attemptId in prev)) {
        return prev;
      }
      const next = { ...prev };
      delete next[attemptId];
      return next;
    });
  }, []);

>>>>>>> b35b30ba
  const upsertAudioSource = useCallback(
    (attemptId: string, nextValue: { url: string; mimeType: string | null }) => {
      setAudioSources((prev) => {
        const existing = prev[attemptId];
        if (
          existing &&
          existing.url === nextValue.url &&
          existing.mimeType === nextValue.mimeType
        ) {
          audioSourcesRef.current = prev;
          return prev;
        }

        const next = { ...prev, [attemptId]: nextValue };
        if (existing?.url && existing.url !== nextValue.url) {
          queueForRevoke(existing.url);
        }
        audioSourcesRef.current = next;
        return next;
      });
    },
    [queueForRevoke]
  );

  const removeAudioSource = useCallback(
    (attemptId: string) => {
      setAudioSources((prev) => {
        const existing = prev[attemptId];
        if (!existing) {
          audioSourcesRef.current = prev;
          return prev;
        }

        const next = { ...prev };
        delete next[attemptId];
        queueForRevoke(existing.url);
        audioSourcesRef.current = next;
        return next;
      });
    },
    [queueForRevoke]
  );

  useEffect(() => {
    setCurrentPage((prev) => {
      const total = Math.max(1, Math.ceil(accentHistory.length / PAGE_SIZE));
      return Math.min(prev, total);
    });
  }, [accentHistory.length]);

  useEffect(() => {
    const token = localStorage.getItem("token");
    if (!token) {
      setError("Please log in to review accent practice attempts.");
      setLoading(false);
      return;
    }

    const fetchAccent = async () => {
      try {
        const response = await fetch(`${API_BASE}/accent/history`, {
          headers: { Authorization: "Bearer " + token },
        });

        if (response.status === 401) {
          handleSessionExpired();
          throw new Error("Session expired. Please log in again.");
        }

        if (!response.ok) {
          const detail = (await response.json().catch(() => ({}))) as { detail?: string };
          throw new Error(detail.detail || "Unable to load accent practice history.");
        }

        const data = (await response.json()) as AccentAttemptSummary[];
        setAccentHistory(data);
        setCurrentPage(1);
      } catch (err) {
        const message = err instanceof Error ? err.message : "Unable to load accent practice history.";
        setError(message);
      } finally {
        setLoading(false);
      }
    };

    fetchAccent();
  }, [handleSessionExpired]);

  const hasRecordings = accentHistory.length > 0;
  const totalPages = Math.max(1, Math.ceil(accentHistory.length / PAGE_SIZE));
  const paginatedAttempts = useMemo(() => {
    const start = (currentPage - 1) * PAGE_SIZE;
    return accentHistory.slice(start, start + PAGE_SIZE);
  }, [accentHistory, currentPage]);

  const pageNumbers = useMemo(
    () => Array.from({ length: totalPages }, (_, idx) => idx + 1),
    [totalPages]
  );

  const handleLoadAudio = useCallback(
    async (attemptId: string) => {
      const token = localStorage.getItem("token");
      if (!token) {
        setAudioError("Please log in again to load this recording.");
        return;
      }

      if (audioSourcesRef.current[attemptId]) {
        setAudioError(null);
        logAudioEvent(attemptId, "Audio already loaded. Reusing cached clip.");
        return;
      }

      setLoadingAudioId(attemptId);
      setAudioError(null);
      logAudioEvent(attemptId, "Requested audio stream.");

      try {
        const { summary, blob, mimeType } = await fetchAccentRecording(attemptId, token);

        setAccentHistory((prev) =>
          prev.map((attempt) =>
            attempt.attempt_id === attemptId
              ? {
                  ...attempt,
                  accent_target: summary.accent_target,
                  score: summary.score,
                  transcript: summary.transcript,
                  audio_available: summary.audio_available,
                }
              : attempt
          )
        );

        const objectUrl = URL.createObjectURL(blob);
        upsertAudioSource(attemptId, { url: objectUrl, mimeType });
<<<<<<< HEAD
=======
        logAudioEvent(
          attemptId,
          `Audio ready${mimeType ? ` (${mimeType})` : ""}.`,
          "success"
        );
>>>>>>> b35b30ba
      } catch (err) {
        if (err instanceof AuthExpiredError) {
          handleSessionExpired();
          setAudioError(err.message);
          logAudioEvent(attemptId, err.message, "error");
        } else {
          const message =
            err instanceof Error ? err.message : "Unable to fetch accent practice audio.";
          setAudioError(message);
          logAudioEvent(attemptId, message, "error");
        }
      } finally {
        setLoadingAudioId(null);
      }
    },
<<<<<<< HEAD
    [handleSessionExpired, upsertAudioSource]
=======
    [handleSessionExpired, logAudioEvent, upsertAudioSource]
>>>>>>> b35b30ba
  );

  const handleDeleteAttempt = useCallback(
    async (attemptId: string) => {
      if (!window.confirm("Delete this accent training attempt? This action cannot be undone.")) {
        return;
      }

      const token = localStorage.getItem("token");
      if (!token) {
        setDeleteError("Please log in again to delete recordings.");
        return;
      }

      setDeleteError(null);
      setDeletingId(attemptId);

      try {
        const response = await fetch(`${API_BASE}/accent/${attemptId}`, {
          method: "DELETE",
          headers: { Authorization: "Bearer " + token },
        });

        if (response.status === 401) {
          handleSessionExpired();
          throw new Error("Session expired. Please log in again.");
        }

        if (!response.ok) {
          const detail = (await response.json().catch(() => ({}))) as { detail?: string };
          throw new Error(detail.detail || "Failed to delete accent attempt.");
        }

        setAccentHistory((prev) => prev.filter((attempt) => attempt.attempt_id !== attemptId));
        removeAudioSource(attemptId);
<<<<<<< HEAD
=======
        clearAudioLogs(attemptId);
>>>>>>> b35b30ba
      } catch (err) {
        const message = err instanceof Error ? err.message : "Unable to delete accent attempt.";
        setDeleteError(message);
        logAudioEvent(attemptId, message, "error");
      } finally {
        setDeletingId(null);
      }
    },
<<<<<<< HEAD
    [handleSessionExpired, removeAudioSource]
=======
    [clearAudioLogs, handleSessionExpired, logAudioEvent, removeAudioSource]
>>>>>>> b35b30ba
  );

  return (
    <div className="space-y-6">
      <header className="flex flex-col gap-2 text-center">
        <h1 className="text-3xl font-semibold text-red-600 dark:text-red-400">Accent training history</h1>
        <p className="text-sm text-gray-600 dark:text-gray-400">
          Listen back to targeted accent exercises separate from your monologue recordings.
        </p>
      </header>

      <section className="bg-white dark:bg-gray-900 rounded-3xl shadow-lg border border-red-100 dark:border-gray-800 p-8">
        <div className="flex flex-col gap-1 mb-6 text-center">
          <h2 className="text-2xl font-semibold text-gray-900 dark:text-gray-100">Accent practice library</h2>
          <p className="text-sm text-gray-600 dark:text-gray-400">
            Review pronunciation scores, transcripts, and audio from your focused accent drills.
          </p>
        </div>
        {loading ? (
          <p className="text-center text-gray-600 dark:text-gray-400">Loading accent practice history...</p>
        ) : error ? (
          <p className="text-center text-red-500 text-sm">{error}</p>
        ) : !hasRecordings ? (
          <p className="text-center text-gray-600 dark:text-gray-400">
            You haven&apos;t saved any accent training attempts yet. Visit the accent page to capture your first clip.
          </p>
        ) : (
          <div className="overflow-x-auto">
            <table className="min-w-full divide-y divide-gray-200 dark:divide-gray-800">
              <thead className="bg-red-50 dark:bg-gray-800/60">
                <tr>
                  <th className="px-4 py-3 text-left text-xs font-semibold text-gray-600 dark:text-gray-300 uppercase tracking-wider">
                    Recorded
                  </th>
                  <th className="px-4 py-3 text-left text-xs font-semibold text-gray-600 dark:text-gray-300 uppercase tracking-wider">
                    Accent
                  </th>
                  <th className="px-4 py-3 text-left text-xs font-semibold text-gray-600 dark:text-gray-300 uppercase tracking-wider">
                    Score
                  </th>
                  <th className="px-4 py-3 text-left text-xs font-semibold text-gray-600 dark:text-gray-300 uppercase tracking-wider">
                    Transcript
                  </th>
                  <th className="px-4 py-3 text-left text-xs font-semibold text-gray-600 dark:text-gray-300 uppercase tracking-wider">
                    Audio
                  </th>
                  <th className="px-4 py-3 text-left text-xs font-semibold text-gray-600 dark:text-gray-300 uppercase tracking-wider">
                    Actions
                  </th>
                </tr>
              </thead>
              <tbody className="divide-y divide-gray-200 dark:divide-gray-800">
                {paginatedAttempts.map((attempt) => {
                  const audioEntry = audioSources[attempt.attempt_id];
                  const audioUrl = audioEntry?.url;
                  const audioType = audioEntry?.mimeType || "audio/webm";
<<<<<<< HEAD
=======
                  const logs = audioLogs[attempt.attempt_id] ?? [];
                  const logLabel = `Audio log for attempt ${attempt.attempt_id}`;
>>>>>>> b35b30ba

                  return (
                    <Fragment key={attempt.attempt_id}>
                      <tr className="hover:bg-red-50/60 dark:hover:bg-gray-800/60 transition">
                        <td className="px-4 py-3 align-top text-sm text-gray-700 dark:text-gray-200">
                          {new Date(attempt.created_at).toLocaleString()}
                        </td>
                        <td className="px-4 py-3 align-top text-sm text-gray-600 dark:text-gray-400">
                          {formatAccentLabel(attempt.accent_target)}
                        </td>
                        <td className="px-4 py-3 align-top text-sm text-gray-700 dark:text-gray-300">
                          {typeof attempt.score === "number" ? `${Math.round(attempt.score)} / 100` : "—"}
                        </td>
                        <td className="px-4 py-3 align-top text-sm text-gray-600 dark:text-gray-400">
                          <span className="block max-w-sm whitespace-pre-line">
                            {attempt.transcript || "Transcript unavailable"}
                          </span>
                        </td>
                        <td className="px-4 py-3 align-top text-sm text-gray-600 dark:text-gray-400 space-y-2">
                          {attempt.audio_available ? (
                            <>
                              <button
                                className="px-4 py-2 rounded-lg bg-red-600 text-white font-medium hover:bg-red-700 disabled:opacity-60"
                                onClick={() => handleLoadAudio(attempt.attempt_id)}
                                disabled={loadingAudioId === attempt.attempt_id}
                              >
                                {loadingAudioId === attempt.attempt_id
                                  ? "Loading..."
                                  : audioUrl
                                  ? "Reload recording"
                                  : "Listen recording"}
                              </button>
                              {audioUrl && (
                                <audio controls className="w-full">
                                  <source src={audioUrl} type={audioType} />
                                  Your browser does not support audio playback.
                                </audio>
                              )}
                            </>
                          ) : (
                            <span className="text-xs text-gray-500">Audio unavailable</span>
                          )}
                        </td>
                        <td className="px-4 py-3 align-top text-sm text-gray-600 dark:text-gray-400">
                          <button
                            onClick={() => handleDeleteAttempt(attempt.attempt_id)}
                            disabled={deletingId === attempt.attempt_id}
                            className="px-4 py-2 rounded-lg border border-red-200 text-red-600 font-medium hover:bg-red-50 disabled:opacity-60 disabled:cursor-not-allowed"
                          >
                            {deletingId === attempt.attempt_id ? "Removing..." : "Delete"}
                          </button>
                        </td>
                      </tr>
<<<<<<< HEAD
=======
                      {logs.length > 0 && (
                        <tr className="bg-red-50/50 dark:bg-gray-900/40">
                          <td colSpan={6} className="px-4 pb-4 pt-2">
                            <div
                              role="table"
                              aria-label={logLabel}
                              className="w-full rounded-2xl border border-red-100 bg-white/80 p-3 text-sm shadow-sm dark:border-gray-700 dark:bg-gray-900/60"
                            >
                              <div role="rowgroup">
                                <div
                                  role="row"
                                  className="grid grid-cols-[minmax(140px,180px)_1fr] gap-3 border-b border-red-100 pb-2 text-xs font-semibold uppercase tracking-wide text-gray-600 dark:border-gray-700 dark:text-gray-300"
                                >
                                  <div role="columnheader">Timestamp</div>
                                  <div role="columnheader">Event</div>
                                </div>
                                {logs.map((entry) => (
                                  <div
                                    role="row"
                                    key={entry.id}
                                    className="grid grid-cols-[minmax(140px,180px)_1fr] gap-3 py-1.5"
                                  >
                                    <div role="cell" className="text-gray-600 dark:text-gray-400">
                                      {entry.timestamp}
                                    </div>
                                    <div role="cell" className={AUDIO_TONE_CLASSES[entry.tone]}>
                                      {entry.message}
                                    </div>
                                  </div>
                                ))}
                              </div>
                            </div>
                          </td>
                        </tr>
                      )}
>>>>>>> b35b30ba
                    </Fragment>
                  );
                })}
              </tbody>
            </table>
          </div>
        )}

        {totalPages > 1 && hasRecordings && (
          <div className="mt-6 flex justify-center gap-2">
            {pageNumbers.map((page) => (
              <button
                key={page}
                onClick={() => setCurrentPage(page)}
                className={`px-3 py-1 rounded-full text-sm font-medium transition-colors ${
                  page === currentPage
                    ? "bg-red-600 text-white shadow"
                    : "bg-red-50 text-red-600 hover:bg-red-100 dark:bg-gray-800 dark:text-gray-200 dark:hover:bg-gray-700"
                }`}
              >
                {page}
              </button>
            ))}
          </div>
        )}

        {audioError && (
          <p className="mt-4 text-center text-sm text-red-500">{audioError}</p>
        )}
        {deleteError && (
          <p className="mt-2 text-center text-sm text-red-500" role="alert">
            {deleteError}
          </p>
        )}
      </section>
    </div>
  );
}<|MERGE_RESOLUTION|>--- conflicted
+++ resolved
@@ -45,10 +45,6 @@
   >({});
   const audioSourcesRef = useRef<Record<string, { url: string; mimeType: string | null }>>({});
   const pendingRevokesRef = useRef<string[]>([]);
-<<<<<<< HEAD
-=======
-  const [audioLogs, setAudioLogs] = useState<Record<string, AudioLogEntry[]>>({});
->>>>>>> b35b30ba
   const [deletingId, setDeletingId] = useState<string | null>(null);
   const [deleteError, setDeleteError] = useState<string | null>(null);
   const [currentPage, setCurrentPage] = useState(1);
@@ -90,39 +86,6 @@
     }
   }, []);
 
-<<<<<<< HEAD
-=======
-  const logAudioEvent = useCallback(
-    (attemptId: string, message: string, tone: AudioLogEntry["tone"] = "info") => {
-      const entry: AudioLogEntry = {
-        id: `${attemptId}-${Date.now()}-${Math.random().toString(36).slice(2, 6)}`,
-        timestamp: new Date().toLocaleString(),
-        message,
-        tone,
-      };
-
-      setAudioLogs((prev) => {
-        const nextEntries = [...(prev[attemptId] ?? []), entry];
-        // Keep the most recent 8 entries to avoid unbounded growth.
-        const trimmed = nextEntries.slice(-8);
-        return { ...prev, [attemptId]: trimmed };
-      });
-    },
-    []
-  );
-
-  const clearAudioLogs = useCallback((attemptId: string) => {
-    setAudioLogs((prev) => {
-      if (!(attemptId in prev)) {
-        return prev;
-      }
-      const next = { ...prev };
-      delete next[attemptId];
-      return next;
-    });
-  }, []);
-
->>>>>>> b35b30ba
   const upsertAudioSource = useCallback(
     (attemptId: string, nextValue: { url: string; mimeType: string | null }) => {
       setAudioSources((prev) => {
@@ -260,14 +223,6 @@
 
         const objectUrl = URL.createObjectURL(blob);
         upsertAudioSource(attemptId, { url: objectUrl, mimeType });
-<<<<<<< HEAD
-=======
-        logAudioEvent(
-          attemptId,
-          `Audio ready${mimeType ? ` (${mimeType})` : ""}.`,
-          "success"
-        );
->>>>>>> b35b30ba
       } catch (err) {
         if (err instanceof AuthExpiredError) {
           handleSessionExpired();
@@ -283,11 +238,7 @@
         setLoadingAudioId(null);
       }
     },
-<<<<<<< HEAD
     [handleSessionExpired, upsertAudioSource]
-=======
-    [handleSessionExpired, logAudioEvent, upsertAudioSource]
->>>>>>> b35b30ba
   );
 
   const handleDeleteAttempt = useCallback(
@@ -323,10 +274,6 @@
 
         setAccentHistory((prev) => prev.filter((attempt) => attempt.attempt_id !== attemptId));
         removeAudioSource(attemptId);
-<<<<<<< HEAD
-=======
-        clearAudioLogs(attemptId);
->>>>>>> b35b30ba
       } catch (err) {
         const message = err instanceof Error ? err.message : "Unable to delete accent attempt.";
         setDeleteError(message);
@@ -335,11 +282,7 @@
         setDeletingId(null);
       }
     },
-<<<<<<< HEAD
     [handleSessionExpired, removeAudioSource]
-=======
-    [clearAudioLogs, handleSessionExpired, logAudioEvent, removeAudioSource]
->>>>>>> b35b30ba
   );
 
   return (
@@ -396,11 +339,6 @@
                   const audioEntry = audioSources[attempt.attempt_id];
                   const audioUrl = audioEntry?.url;
                   const audioType = audioEntry?.mimeType || "audio/webm";
-<<<<<<< HEAD
-=======
-                  const logs = audioLogs[attempt.attempt_id] ?? [];
-                  const logLabel = `Audio log for attempt ${attempt.attempt_id}`;
->>>>>>> b35b30ba
 
                   return (
                     <Fragment key={attempt.attempt_id}>
@@ -454,44 +392,6 @@
                           </button>
                         </td>
                       </tr>
-<<<<<<< HEAD
-=======
-                      {logs.length > 0 && (
-                        <tr className="bg-red-50/50 dark:bg-gray-900/40">
-                          <td colSpan={6} className="px-4 pb-4 pt-2">
-                            <div
-                              role="table"
-                              aria-label={logLabel}
-                              className="w-full rounded-2xl border border-red-100 bg-white/80 p-3 text-sm shadow-sm dark:border-gray-700 dark:bg-gray-900/60"
-                            >
-                              <div role="rowgroup">
-                                <div
-                                  role="row"
-                                  className="grid grid-cols-[minmax(140px,180px)_1fr] gap-3 border-b border-red-100 pb-2 text-xs font-semibold uppercase tracking-wide text-gray-600 dark:border-gray-700 dark:text-gray-300"
-                                >
-                                  <div role="columnheader">Timestamp</div>
-                                  <div role="columnheader">Event</div>
-                                </div>
-                                {logs.map((entry) => (
-                                  <div
-                                    role="row"
-                                    key={entry.id}
-                                    className="grid grid-cols-[minmax(140px,180px)_1fr] gap-3 py-1.5"
-                                  >
-                                    <div role="cell" className="text-gray-600 dark:text-gray-400">
-                                      {entry.timestamp}
-                                    </div>
-                                    <div role="cell" className={AUDIO_TONE_CLASSES[entry.tone]}>
-                                      {entry.message}
-                                    </div>
-                                  </div>
-                                ))}
-                              </div>
-                            </div>
-                          </td>
-                        </tr>
-                      )}
->>>>>>> b35b30ba
                     </Fragment>
                   );
                 })}
