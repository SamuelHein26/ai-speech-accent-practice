--- conflicted
+++ resolved
@@ -25,7 +25,6 @@
 ```
 
 ### Frontend origins / CORS
-<<<<<<< HEAD
 
 The backend enables cross-origin requests for local development URLs by
 default. In production set the frontend domain explicitly so browsers can reach
@@ -40,8 +39,6 @@
 Vercel preview defaults.
 
 ### Audio retention
-=======
->>>>>>> 987509d2
 
 The backend enables cross-origin requests for local development URLs by
 default. In production set the frontend domain explicitly so browsers can reach
