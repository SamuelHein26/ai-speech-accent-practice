import os
import asyncio
<<<<<<< HEAD

from fastapi import FastAPI, HTTPException, WebSocket
from fastapi.middleware.cors import CORSMiddleware
from dotenv import load_dotenv
from services.streaming_transcription_service import StreamingTranscriptionService
from services.openai_service import OpenAIService
from routers import users, sessions, auth_router, streaming
from schemas import TopicRequest, TopicResponse
=======
from typing import Optional
from pathlib import Path
from fastapi import FastAPI
from fastapi.middleware.cors import CORSMiddleware
from dotenv import load_dotenv
from routers import users, sessions, auth_router, streaming
from services.session_manager import SessionManager
from services.storage import SupabaseStorage
from services.transcription_service import TranscriptionService
from services.streaming_transcription_service import StreamingTranscriptionService
from services.openai_service import OpenAIService
>>>>>>> 987509d2

# Load environment variables
load_dotenv()

app = FastAPI()
<<<<<<< HEAD
=======

oauth2_scheme = OAuth2PasswordBearer(tokenUrl="login", auto_error=False)
>>>>>>> 987509d2
# === CORS Config ===
default_origins = [
    "http://localhost:3000",
    "http://127.0.0.1:3000",
    "https://ai-speech-accent-practice.vercel.app",
]

configured_origins = os.getenv("CORS_ORIGINS", "").split(",")
configured_origins = [origin.strip() for origin in configured_origins if origin.strip()]

frontend_url = os.getenv("FRONTEND_URL")
if frontend_url:
    configured_origins.append(frontend_url.strip())

origins = configured_origins or default_origins


app.add_middleware(
    CORSMiddleware,
    allow_origins=origins,
    allow_credentials=True,
    allow_methods=["*"],
    allow_headers=["*"],
    expose_headers=["*"],
)

# === Include Routers ===
app.include_router(users.router)
app.include_router(sessions.router)
app.include_router(auth_router.router)
app.include_router(streaming.router)

<<<<<<< HEAD
# === Dependency Setup ===
openai_service = OpenAIService(os.getenv("OPENAI_API_KEY"))
stream_service = StreamingTranscriptionService()

=======
>>>>>>> 987509d2
@app.get("/")
def health():
    return {"status": "ok"}

        
@app.websocket("/ws/stream")
async def websocket_stream(ws: WebSocket):
    await ws.accept()
    await stream_service.proxy(ws)

<<<<<<< HEAD
=======
# === Start Session ===
@app.post("/session/start")
async def start_session(
    token: Optional[str] = Depends(oauth2_scheme),
    db: AsyncSession = Depends(get_db)
):

    user_id = None
    is_guest = False

    # Try to decode JWT (optional)
    if token:
        try:
            payload = jwt.decode(token, SECRET_KEY, algorithms=[ALGORITHM])
            email = payload.get("sub")
            if email:
                stmt = select(User).where(User.email == email)
                result = await db.execute(stmt)
                user = result.scalar_one_or_none()
                if user:
                    user_id = user.id
        except JWTError:
            is_guest = True
        except Exception:
            is_guest = True
    else:
        is_guest = True

    # Fallback to guest if user not found or token invalid
    if not user_id:
        is_guest = True

    session = await session_manager.create_session(db, user_id=user_id, is_guest=is_guest)
    return {"session_id": session["session_id"], "is_guest": is_guest}

# === Upload Audio Chunk ===
@app.post("/session/{session_id}/chunk")
async def upload_chunk(session_id: str, file: UploadFile = File(...)):
    """Append chunk to session’s audio file."""
    path = session_manager.get_audio_path(session_id)
    async with asyncio.Lock():
        with open(path, "ab") as f:
            f.write(await file.read())
    return {"ready": True}


# === Finalize Session ===
@app.post("/session/{session_id}/finalize")
async def finalize_session(session_id: str, db: AsyncSession = Depends(get_db)):
    """Convert WebM → WAV, transcribe, and finalize session."""
    webm_path = session_manager.get_audio_path(session_id)
    wav_path = str(webm_path).replace(".webm", ".wav")

    if not os.path.exists(webm_path):
        raise HTTPException(status_code=404, detail=f"Audio file not found at {webm_path}")

    # Step 1: Convert audio using ffmpeg asynchronously
    process = await asyncio.create_subprocess_exec(
        "ffmpeg", "-y", "-loglevel", "error", "-i", str(webm_path),
        "-ar", "16000", "-ac", "1", wav_path,
        stdout=asyncio.subprocess.PIPE,
        stderr=asyncio.subprocess.PIPE,
    )
    stdout, stderr = await process.communicate()

    if process.returncode != 0:
        raise HTTPException(status_code=500, detail=f"FFmpeg conversion failed: {stderr.decode()}")

    # Step 2: Probe duration (best effort)
    duration_seconds = None
    try:
        probe = await asyncio.create_subprocess_exec(
            "ffprobe",
            "-v",
            "error",
            "-show_entries",
            "format=duration",
            "-of",
            "default=nokey=1:noprint_wrappers=1",
            wav_path,
            stdout=asyncio.subprocess.PIPE,
            stderr=asyncio.subprocess.PIPE,
        )
        out, _ = await probe.communicate()
        duration_seconds = int(float(out.decode().strip()))
    except Exception:
        duration_seconds = None

    # Step 3: Transcribe & cleanup
    try:
        transcript = transcriber.transcribe_audio(wav_path)
        try:
            await session_manager.finalize_and_persist(
                db,
                session_id,
                transcript_text=transcript,
                wav_path=wav_path,
                duration_seconds=duration_seconds,
            )
        except SupabaseStorageError as exc:
            raise HTTPException(status_code=500, detail=str(exc))
        return {"final": transcript}
    except Exception as e:
        raise HTTPException(status_code=500, detail=f"Transcription error: {e}")


>>>>>>> 987509d2
# === Topic Generation ===
@app.post("/topics/generate", response_model=TopicResponse)
async def generate_topics(payload: TopicRequest):
    """Generate topic suggestions based on the user's recent monologue."""
    transcript = payload.transcript.strip()
    if not transcript:
        raise HTTPException(status_code=400, detail="Transcript is empty")

    try:
        topics = await asyncio.to_thread(openai_service.generate_topics, transcript)
        return TopicResponse(topics=topics)
    except Exception as e:
        raise HTTPException(status_code=500, detail=f"OpenAI error: {e}")


# === Feedback Analysis ===
@app.post("/feedback/analyze")
async def analyze_feedback(transcript: str):
    """Analyze speech feedback."""
    try:
        feedback = await asyncio.to_thread(openai_service.analyze_speech, transcript)
        return {"feedback": feedback}
    except Exception as e:
        raise HTTPException(status_code=500, detail=f"Feedback generation failed: {e}")<|MERGE_RESOLUTION|>--- conflicted
+++ resolved
@@ -1,6 +1,5 @@
 import os
 import asyncio
-<<<<<<< HEAD
 
 from fastapi import FastAPI, HTTPException, WebSocket
 from fastapi.middleware.cors import CORSMiddleware
@@ -9,29 +8,11 @@
 from services.openai_service import OpenAIService
 from routers import users, sessions, auth_router, streaming
 from schemas import TopicRequest, TopicResponse
-=======
-from typing import Optional
-from pathlib import Path
-from fastapi import FastAPI
-from fastapi.middleware.cors import CORSMiddleware
-from dotenv import load_dotenv
-from routers import users, sessions, auth_router, streaming
-from services.session_manager import SessionManager
-from services.storage import SupabaseStorage
-from services.transcription_service import TranscriptionService
-from services.streaming_transcription_service import StreamingTranscriptionService
-from services.openai_service import OpenAIService
->>>>>>> 987509d2
 
 # Load environment variables
 load_dotenv()
 
 app = FastAPI()
-<<<<<<< HEAD
-=======
-
-oauth2_scheme = OAuth2PasswordBearer(tokenUrl="login", auto_error=False)
->>>>>>> 987509d2
 # === CORS Config ===
 default_origins = [
     "http://localhost:3000",
@@ -64,13 +45,10 @@
 app.include_router(auth_router.router)
 app.include_router(streaming.router)
 
-<<<<<<< HEAD
 # === Dependency Setup ===
 openai_service = OpenAIService(os.getenv("OPENAI_API_KEY"))
 stream_service = StreamingTranscriptionService()
 
-=======
->>>>>>> 987509d2
 @app.get("/")
 def health():
     return {"status": "ok"}
@@ -81,115 +59,6 @@
     await ws.accept()
     await stream_service.proxy(ws)
 
-<<<<<<< HEAD
-=======
-# === Start Session ===
-@app.post("/session/start")
-async def start_session(
-    token: Optional[str] = Depends(oauth2_scheme),
-    db: AsyncSession = Depends(get_db)
-):
-
-    user_id = None
-    is_guest = False
-
-    # Try to decode JWT (optional)
-    if token:
-        try:
-            payload = jwt.decode(token, SECRET_KEY, algorithms=[ALGORITHM])
-            email = payload.get("sub")
-            if email:
-                stmt = select(User).where(User.email == email)
-                result = await db.execute(stmt)
-                user = result.scalar_one_or_none()
-                if user:
-                    user_id = user.id
-        except JWTError:
-            is_guest = True
-        except Exception:
-            is_guest = True
-    else:
-        is_guest = True
-
-    # Fallback to guest if user not found or token invalid
-    if not user_id:
-        is_guest = True
-
-    session = await session_manager.create_session(db, user_id=user_id, is_guest=is_guest)
-    return {"session_id": session["session_id"], "is_guest": is_guest}
-
-# === Upload Audio Chunk ===
-@app.post("/session/{session_id}/chunk")
-async def upload_chunk(session_id: str, file: UploadFile = File(...)):
-    """Append chunk to session’s audio file."""
-    path = session_manager.get_audio_path(session_id)
-    async with asyncio.Lock():
-        with open(path, "ab") as f:
-            f.write(await file.read())
-    return {"ready": True}
-
-
-# === Finalize Session ===
-@app.post("/session/{session_id}/finalize")
-async def finalize_session(session_id: str, db: AsyncSession = Depends(get_db)):
-    """Convert WebM → WAV, transcribe, and finalize session."""
-    webm_path = session_manager.get_audio_path(session_id)
-    wav_path = str(webm_path).replace(".webm", ".wav")
-
-    if not os.path.exists(webm_path):
-        raise HTTPException(status_code=404, detail=f"Audio file not found at {webm_path}")
-
-    # Step 1: Convert audio using ffmpeg asynchronously
-    process = await asyncio.create_subprocess_exec(
-        "ffmpeg", "-y", "-loglevel", "error", "-i", str(webm_path),
-        "-ar", "16000", "-ac", "1", wav_path,
-        stdout=asyncio.subprocess.PIPE,
-        stderr=asyncio.subprocess.PIPE,
-    )
-    stdout, stderr = await process.communicate()
-
-    if process.returncode != 0:
-        raise HTTPException(status_code=500, detail=f"FFmpeg conversion failed: {stderr.decode()}")
-
-    # Step 2: Probe duration (best effort)
-    duration_seconds = None
-    try:
-        probe = await asyncio.create_subprocess_exec(
-            "ffprobe",
-            "-v",
-            "error",
-            "-show_entries",
-            "format=duration",
-            "-of",
-            "default=nokey=1:noprint_wrappers=1",
-            wav_path,
-            stdout=asyncio.subprocess.PIPE,
-            stderr=asyncio.subprocess.PIPE,
-        )
-        out, _ = await probe.communicate()
-        duration_seconds = int(float(out.decode().strip()))
-    except Exception:
-        duration_seconds = None
-
-    # Step 3: Transcribe & cleanup
-    try:
-        transcript = transcriber.transcribe_audio(wav_path)
-        try:
-            await session_manager.finalize_and_persist(
-                db,
-                session_id,
-                transcript_text=transcript,
-                wav_path=wav_path,
-                duration_seconds=duration_seconds,
-            )
-        except SupabaseStorageError as exc:
-            raise HTTPException(status_code=500, detail=str(exc))
-        return {"final": transcript}
-    except Exception as e:
-        raise HTTPException(status_code=500, detail=f"Transcription error: {e}")
-
-
->>>>>>> 987509d2
 # === Topic Generation ===
 @app.post("/topics/generate", response_model=TopicResponse)
 async def generate_topics(payload: TopicRequest):
