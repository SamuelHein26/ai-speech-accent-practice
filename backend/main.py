--- conflicted
+++ resolved
@@ -1,10 +1,7 @@
 import os
-<<<<<<< HEAD
 import subprocess
 import asyncio
 from typing import Optional
-=======
->>>>>>> 6bb413af
 from pathlib import Path
 from fastapi import FastAPI
 from fastapi.middleware.cors import CORSMiddleware
@@ -21,14 +18,9 @@
 
 app = FastAPI()
 
-<<<<<<< HEAD
 oauth2_scheme = OAuth2PasswordBearer(tokenUrl="login", auto_error=False)
 # === CORS Config ===
 default_origins = [
-=======
-# === CORS Config - MUST BE FIRST ===
-origins = [
->>>>>>> 6bb413af
     "http://localhost:3000",
     "http://127.0.0.1:3000",
     "https://ai-speech-accent-practice.vercel.app",
@@ -61,7 +53,6 @@
 
 @app.get("/")
 def health():
-<<<<<<< HEAD
     return {"status": "ok"}
 
         
@@ -199,7 +190,4 @@
         feedback = await asyncio.to_thread(openai_service.analyze_speech, transcript)
         return {"feedback": feedback}
     except Exception as e:
-        raise HTTPException(status_code=500, detail=f"Feedback generation failed: {e}")
-=======
-    return {"status": "ok"}
->>>>>>> 6bb413af
+        raise HTTPException(status_code=500, detail=f"Feedback generation failed: {e}")